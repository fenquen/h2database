/*
 * Copyright 2004-2014 H2 Group. Multiple-Licensed under the MPL 2.0,
 * and the EPL 1.0 (http://h2database.com/html/license.html).
 * Initial Developer: H2 Group
 */
package org.h2.test.db;

import java.sql.Connection;
import java.sql.PreparedStatement;
import java.sql.ResultSet;
import java.sql.Statement;
import org.h2.jdbc.JdbcSQLException;
import org.h2.test.TestBase;

/**
 * Test non-recursive queries using WITH, but more than one common table defined.
 */
public class TestGeneralCommonTableQueries extends TestBase {

    /**
     * Run just this test.
     *
     * @param a ignored
     */
    public static void main(String... a) throws Exception {
        TestBase.createCaller().init().test();
    }

    @Override
    public void test() throws Exception {
        testSimpleSelect();
        testImpliedColumnNames();
        testChainedQuery();
        testParameterizedQuery();
        testNumberedParameterizedQuery();
        testColumnNames();

        testInsert();
        testUpdate();
        testDelete();
        testMerge();
        testCreateTable();
        testNestedSQL();
        testRecursiveTable();
    }

    private void testSimpleSelect() throws Exception {
        deleteDb("commonTableExpressionQueries");
        Connection conn = getConnection("commonTableExpressionQueries");
        Statement stat;
        PreparedStatement prep;
        ResultSet rs;

        stat = conn.createStatement();
        final String simple_two_column_query = "with " +
            "t1(n) as (select 1 as first) " +
            ",t2(n) as (select 2 as first) " +
            "select * from t1 union all select * from t2";
        rs = stat.executeQuery(simple_two_column_query);
        assertTrue(rs.next());
        assertEquals(1, rs.getInt(1));
        assertTrue(rs.next());
        assertEquals(2, rs.getInt(1));
        assertFalse(rs.next());

        prep = conn.prepareStatement(simple_two_column_query);
        rs = prep.executeQuery();
        assertTrue(rs.next());
        assertEquals(1, rs.getInt(1));
        assertTrue(rs.next());
        assertEquals(2, rs.getInt(1));
        assertFalse(rs.next());

        prep = conn.prepareStatement("with " +
            "t1(n) as (select 2 as first) " +
            ",t2(n) as (select 3 as first) " +
            "select * from t1 union all select * from t2 where n<>?");
        prep.setInt(1, 0); // omit no lines since zero is not in list
        rs = prep.executeQuery();
        assertTrue(rs.next());
        assertEquals(2, rs.getInt(1));
        assertTrue(rs.next());
        assertEquals(3, rs.getInt(1));
        assertFalse(rs.next());

        prep = conn.prepareStatement("with " +
            "t1(n) as (select 2 as first) " +
            ",t2(n) as (select 3 as first) " +
            ",t3(n) as (select 4 as first) " +
            "select * from t1 union all select * from t2 union all select * from t3 where n<>?");
        prep.setInt(1, 4); // omit 4 line (last)
        rs = prep.executeQuery();
        assertTrue(rs.next());
        assertEquals(2, rs.getInt(1));
        assertTrue(rs.next());
        assertEquals(3, rs.getInt(1));
        assertFalse(rs.next());

        conn.close();
        deleteDb("commonTableExpressionQueries");
    }

    private void testImpliedColumnNames() throws Exception {
        deleteDb("commonTableExpressionQueries");
        Connection conn = getConnection("commonTableExpressionQueries");
        PreparedStatement prep;
        ResultSet rs;

        prep = conn.prepareStatement("with " +
            "t1 as (select 2 as first_col) " +
            ",t2 as (select first_col+1 from t1) " +
            ",t3 as (select 4 as first_col) " +
            "select * from t1 union all select * from t2 union all select * from t3 where first_col<>?");
        prep.setInt(1, 4); // omit 4 line (last)
        rs = prep.executeQuery();
        assertTrue(rs.next());
        assertEquals(2, rs.getInt(1));
        assertTrue(rs.next());
        assertEquals(3, rs.getInt("FIRST_COL"));
        assertFalse(rs.next());
        assertEquals(rs.getMetaData().getColumnCount(),1);
        assertEquals("FIRST_COL",rs.getMetaData().getColumnLabel(1));

        conn.close();
        deleteDb("commonTableExpressionQueries");
    }

    private void testChainedQuery() throws Exception {
        deleteDb("commonTableExpressionQueries");
        Connection conn = getConnection("commonTableExpressionQueries");
        PreparedStatement prep;
        ResultSet rs;

        prep = conn.prepareStatement(
                "    WITH t1 AS (" +
                "        SELECT 1 AS FIRST_COLUMN" +
                ")," +
                "     t2 AS (" +
                "        SELECT FIRST_COLUMN+1 AS FIRST_COLUMN FROM t1 " +
                ") " +
                "SELECT sum(FIRST_COLUMN) FROM t2");

        rs = prep.executeQuery();
        assertTrue(rs.next());
        assertEquals(2, rs.getInt(1));
        assertFalse(rs.next());

        conn.close();
        deleteDb("commonTableExpressionQueries");
    }

    private void testParameterizedQuery() throws Exception {
        deleteDb("commonTableExpressionQueries");
        Connection conn = getConnection("commonTableExpressionQueries");
        PreparedStatement prep;
        ResultSet rs;

        prep = conn.prepareStatement("WITH t1 AS (" +
                "     SELECT X, 'T1' FROM SYSTEM_RANGE(?,?)" +
                ")," +
                "t2 AS (" +
                "     SELECT X, 'T2' FROM SYSTEM_RANGE(?,?)" +
                ") " +
                "SELECT * FROM t1 UNION ALL SELECT * FROM t2 " +
                "UNION ALL SELECT X, 'Q' FROM SYSTEM_RANGE(?,?)");
        prep.setInt(1, 1);
        prep.setInt(2, 2);
        prep.setInt(3, 3);
        prep.setInt(4, 4);
        prep.setInt(5, 5);
        prep.setInt(6, 6);
        rs = prep.executeQuery();

        for(int n: new int[]{1,2,3,4,5,6} ){
            assertTrue(rs.next());
            assertEquals(n, rs.getInt(1));
        }
        assertFalse(rs.next());

        // call it twice
        rs = prep.executeQuery();

        for(int n: new int[]{1,2,3,4,5,6} ){
            assertTrue(rs.next());
            assertEquals(n, rs.getInt(1));
        }
        assertFalse(rs.next());

        conn.close();
        deleteDb("commonTableExpressionQueries");
    }

    private void testNumberedParameterizedQuery() throws Exception {
        deleteDb("commonTableExpressionQueries");
        Connection conn = getConnection("commonTableExpressionQueries");
        PreparedStatement prep;
        ResultSet rs;

        conn.setAutoCommit(false);

        prep = conn.prepareStatement("WITH t1 AS ("
            +"     SELECT R.X, 'T1' FROM SYSTEM_RANGE(?1,?2) R"
            +"),"
            +"t2 AS ("
            +"     SELECT R.X, 'T2' FROM SYSTEM_RANGE(?3,?4) R"
            +") "
            +"SELECT * FROM t1 UNION ALL SELECT * FROM t2 UNION ALL SELECT X, 'Q' FROM SYSTEM_RANGE(?5,?6)");
        prep.setInt(1, 1);
        prep.setInt(2, 2);
        prep.setInt(3, 3);
        prep.setInt(4, 4);
        prep.setInt(5, 5);
        prep.setInt(6, 6);
        rs = prep.executeQuery();

        for (int n : new int[] { 1, 2, 3, 4, 5, 6 }) {
            assertTrue(rs.next());
            assertEquals(n, rs.getInt(1));
        }
        assertEquals("X",rs.getMetaData().getColumnLabel(1));
        assertEquals("'T1'",rs.getMetaData().getColumnLabel(2));

        assertFalse(rs.next());

        try{
            prep = conn.prepareStatement("SELECT * FROM t1 UNION ALL SELECT * FROM t2 "+
                    "UNION ALL SELECT X, 'Q' FROM SYSTEM_RANGE(5,6)");
            rs = prep.executeQuery();
            fail("Temp view T1 was accessible after previous WITH statement finished "+
                    "- but should not have been.");
        }
        catch(JdbcSQLException e){
            // ensure the T1 table has been removed even without auto commit
            assertContains(e.getMessage(),"Table \"T1\" not found;");
        }

        conn.close();
        deleteDb("commonTableExpressionQueries");
    }

    private void testInsert() throws Exception {
        deleteDb("commonTableExpressionQueries");
        Connection conn = getConnection("commonTableExpressionQueries");
        Statement stat;
        PreparedStatement prep;
        ResultSet rs;
        int rowCount;

        stat = conn.createStatement();
        stat.execute("CREATE TABLE T1 ( ID INT IDENTITY,  X INT NULL, Y VARCHAR(100) NULL )");

        prep = conn.prepareStatement("WITH v1 AS ("
                + "     SELECT R.X, 'X1' AS Y FROM SYSTEM_RANGE(?1,?2) R"
                + ")"
                + "INSERT INTO T1 (X,Y) SELECT v1.X, v1.Y FROM v1");
        prep.setInt(1, 1);
        prep.setInt(2, 2);
        rowCount = prep.executeUpdate();

        assertEquals(2, rowCount);

        rs = stat.executeQuery("SELECT ID, X,Y FROM T1");

        for (int n : new int[]{1, 2}) {
            assertTrue(rs.next());
            assertTrue(rs.getInt(1) != 0);
            assertEquals(n, rs.getInt(2));
            assertEquals("X1", rs.getString(3));
        }
        conn.close();
        deleteDb("commonTableExpressionQueries");
    }

    private void testUpdate() throws Exception {
        deleteDb("commonTableExpressionQueries");
        Connection conn = getConnection("commonTableExpressionQueries");
        Statement stat;
        PreparedStatement prep;
        ResultSet rs;
        int rowCount;

        stat = conn.createStatement();
        stat.execute("CREATE TABLE IF NOT EXISTS T1 AS SELECT R.X AS ID, R.X, 'X1' AS Y FROM SYSTEM_RANGE(1,2) R");

        prep = conn.prepareStatement("WITH v1 AS ("
                +"     SELECT R.X, 'X1' AS Y FROM SYSTEM_RANGE(?1,?2) R"
                +")"
                +"UPDATE T1 SET Y = 'Y1' WHERE X IN ( SELECT v1.X FROM v1 )");
        prep.setInt(1, 1);
        prep.setInt(2, 2);
        rowCount = prep.executeUpdate();

        assertEquals(2,rowCount);

        rs = stat.executeQuery("SELECT ID, X,Y FROM T1");

        for (int n : new int[] { 1, 2 }) {
            assertTrue(rs.next());
            assertTrue(rs.getInt(1)!=0);
            assertEquals(n, rs.getInt(2));
            assertEquals("Y1", rs.getString(3));
        }
        conn.close();
        deleteDb("commonTableExpressionQueries");
    }

    private void testDelete() throws Exception {
        deleteDb("commonTableExpressionQueries");
        Connection conn = getConnection("commonTableExpressionQueries");
        Statement stat;
        PreparedStatement prep;
        ResultSet rs;
        int rowCount;

        stat = conn.createStatement();
        stat.execute("CREATE TABLE IF NOT EXISTS T1 AS SELECT R.X AS ID, R.X, 'X1' AS Y FROM SYSTEM_RANGE(1,2) R");

        prep = conn.prepareStatement("WITH v1 AS ("
                +"     SELECT R.X, 'X1' AS Y FROM SYSTEM_RANGE(1,2) R"
                +")"
                +"DELETE FROM T1 WHERE X IN ( SELECT v1.X FROM v1 )");
        rowCount = prep.executeUpdate();

        assertEquals(2,rowCount);

        rs = stat.executeQuery("SELECT ID, X,Y FROM T1");

        assertFalse(rs.next());

        conn.close();
        deleteDb("commonTableExpressionQueries");
    }

    private void testMerge() throws Exception {
        deleteDb("commonTableExpressionQueries");
        Connection conn = getConnection("commonTableExpressionQueries");
        Statement stat;
        PreparedStatement prep;
        ResultSet rs;
        int rowCount;

        stat = conn.createStatement();
        stat.execute("CREATE TABLE IF NOT EXISTS T1 AS SELECT R.X AS ID, R.X, 'X1' AS Y FROM SYSTEM_RANGE(1,2) R");

        prep = conn.prepareStatement("WITH v1 AS ("
                +"     SELECT R.X, 'X1' AS Y FROM SYSTEM_RANGE(1,3) R"
                +")"
                +"MERGE INTO T1 KEY(ID) SELECT v1.X AS ID, v1.X, v1.Y FROM v1");
        rowCount = prep.executeUpdate();

        assertEquals(3,rowCount);

        rs = stat.executeQuery("SELECT ID, X,Y FROM T1");

        for (int n : new int[] { 1, 2, 3 }) {
            assertTrue(rs.next());
            assertTrue(rs.getInt(1)!=0);
            assertEquals(n, rs.getInt(2));
            assertEquals("X1", rs.getString(3));
        }
        conn.close();
        deleteDb("commonTableExpressionQueries");
    }

    private void testCreateTable() throws Exception {
        deleteDb("commonTableExpressionQueries");
        Connection conn = getConnection("commonTableExpressionQueries");
        Statement stat;
        PreparedStatement prep;
        ResultSet rs;
        boolean success;

        stat = conn.createStatement();
        prep = conn.prepareStatement("WITH v1 AS ("
                +"     SELECT R.X, 'X1' AS Y FROM SYSTEM_RANGE(1,3) R"
                +")"
                +"CREATE TABLE IF NOT EXISTS T1 AS SELECT v1.X AS ID, v1.X, v1.Y FROM v1");
        success = prep.execute();

        assertEquals(false,success);

        rs = stat.executeQuery("SELECT ID, X,Y FROM T1");

        for (int n : new int[] { 1, 2, 3 }) {
            assertTrue(rs.next());
            assertTrue(rs.getInt(1)!=0);
            assertEquals(n, rs.getInt(2));
            assertEquals("X1", rs.getString(3));
        }
        conn.close();
        deleteDb("commonTableExpressionQueries");
    }
    
    private void testNestedSQL() throws Exception {
        deleteDb("commonTableExpressionQueries");
        Connection conn = getConnection("commonTableExpressionQueries");
        PreparedStatement prep;
        ResultSet rs;

        prep = conn.prepareStatement(
            "WITH T1 AS (                        "+
            "        SELECT *                    "+
            "        FROM TABLE (                "+
            "            K VARCHAR = ('a', 'b'), "+
            "            V INTEGER = (1, 2)      "+
            "    )                               "+
            "),                                  "+
            "                                    "+
            "                                    "+
            "T2 AS (                             "+
            "        SELECT *                    "+
            "        FROM TABLE (                "+
            "            K VARCHAR = ('a', 'b'), "+
            "            V INTEGER = (3, 4)      "+
            "    )                               "+
            "),                                  "+
            "                                    "+
            "                                    "+
            "JOIN_CTE AS (                       "+
            "    SELECT T1.*                     "+
            "                                    "+
            "    FROM                            "+
            "        T1                          "+
            "        JOIN T2 ON (                "+
            "            T1.K = T2.K             "+
            "        )                           "+
            ")                                   "+
            "                                    "+
            "SELECT * FROM JOIN_CTE");

        rs = prep.executeQuery();

        for (String keyLetter : new String[] { "a", "b" }) {
            assertTrue(rs.next());
            assertContains("ab",rs.getString(1));
            assertEquals(rs.getString(1),keyLetter);
            assertTrue(rs.getInt(2)!=0);
        }
        conn.close();
        deleteDb("commonTableExpressionQueries");
    }    

    private void testColumnNames() throws Exception {
        deleteDb("commonTableExpressionQueries");
        Connection conn = getConnection("commonTableExpressionQueries");
        PreparedStatement prep;
        ResultSet rs;

        conn.setAutoCommit(false);

        prep = conn.prepareStatement("WITH t1 AS ("
            +"     SELECT 1 AS ONE, R.X AS TWO, 'T1' AS THREE, X FROM SYSTEM_RANGE(1,1) R"
            +")"
            +"SELECT * FROM t1");
        rs = prep.executeQuery();

        for (int n : new int[] { 1 }) {
            assertTrue(rs.next());
            assertEquals(n, rs.getInt(1));
            assertEquals(n, rs.getInt(4));
        }
        assertEquals("ONE",rs.getMetaData().getColumnLabel(1));
        assertEquals("TWO",rs.getMetaData().getColumnLabel(2));
        assertEquals("THREE",rs.getMetaData().getColumnLabel(3));
        assertEquals("X",rs.getMetaData().getColumnLabel(4));

        assertFalse(rs.next());

        conn.close();
        deleteDb("commonTableExpressionQueries");
    }
    
    private void testRecursiveTable() throws Exception {
        String[] expectedRowData =new String[]{"|meat|null","|fruit|3","|veg|2"};
        String[] expectedColumnNames =new String[]{"VAL",
<<<<<<< HEAD
                "SUM(SELECT\n    X\nFROM PUBLIC.\"\" BB\n    /* SELECT\n        SUM(1) AS X,\n        A\n    FROM PUBLIC.B\n        /++ PUBLIC.B.tableScan ++/\n        /++ WHERE A IS ?1\n        ++/\n        /++ scanCount: 4 ++/\n    INNER JOIN PUBLIC.C\n        /++ PUBLIC.C.tableScan ++/\n        ON 1=1\n    WHERE (A IS ?1)\n        AND (B.VAL = C.B)\n    GROUP BY A: A IS A.VAL\n     */\n    /* scanCount: 1 */\nWHERE BB.A IS A.VAL)"};
=======
                "SUM(SELECT     X FROM (     SELECT         SUM(1) AS X,         A     FROM PUBLIC.C     INNER JOIN PUBLIC.B         ON 1=1     WHERE B.VAL = C.B     GROUP BY A ) BB WHERE BB.A IS A.VAL)"};
>>>>>>> ceaf189f
        
        deleteDb("commonTableExpressionQueries");
        Connection conn = getConnection("commonTableExpressionQueries");
        PreparedStatement prep;
        ResultSet rs;
        
        String SETUP_SQL = 
             "DROP TABLE IF EXISTS A;                           "
            +"DROP TABLE IF EXISTS B;                           "
            +"DROP TABLE IF EXISTS C;                           "
            +"CREATE TABLE A(VAL VARCHAR(255));                 "
            +"CREATE TABLE B(A VARCHAR(255), VAL VARCHAR(255)); "
            +"CREATE TABLE C(B VARCHAR(255), VAL VARCHAR(255)); "
            +"                                                  "
            +"INSERT INTO A VALUES('fruit');                    "
            +"INSERT INTO B VALUES('fruit','apple');            "
            +"INSERT INTO B VALUES('fruit','banana');           "
            +"INSERT INTO C VALUES('apple', 'golden delicious');"
            +"INSERT INTO C VALUES('apple', 'granny smith');    "
            +"INSERT INTO C VALUES('apple', 'pippin');          "
            +"INSERT INTO A VALUES('veg');                      "
            +"INSERT INTO B VALUES('veg', 'carrot');            "
            +"INSERT INTO C VALUES('carrot', 'nantes');         "
            +"INSERT INTO C VALUES('carrot', 'imperator');      "
            +"INSERT INTO C VALUES(null, 'banapple');           "
            +"INSERT INTO A VALUES('meat');                     "
            ;
        String WITH_QUERY =
            "WITH BB as (SELECT                        \n"
            +"sum(1) as X,                             \n"
            +"a                                        \n"
            +"FROM B                                   \n"
            +"JOIN C ON B.val=C.b                      \n"
            +"GROUP BY a)                              \n"
            +"SELECT                                   \n"
            +"A.val,                                   \n"
            +"sum(SELECT X FROM BB WHERE BB.a IS A.val)\n"//AS SUM_X
            +"FROM A                                   \n"
            +"GROUP BY A.val";

        for(@SuppressWarnings("unused") int queryRunTries: new int[]{1,2,3}){
            Statement stat = conn.createStatement();
            stat.execute(SETUP_SQL);
            stat.close();

            prep = conn.prepareStatement(WITH_QUERY);

            rs = prep.executeQuery();
            for(int columnIndex = 1; columnIndex <= rs.getMetaData().getColumnCount(); columnIndex++){
                // previously the column label was null or had \n or \r in the string
                assertTrue(rs.getMetaData().getColumnLabel(columnIndex)!=null);
<<<<<<< HEAD
                //assertFalse(rs.getMetaData().getColumnLabel(columnIndex).contains("\n"));
                //assertFalse(rs.getMetaData().getColumnLabel(columnIndex).contains("\r"));
=======
                assertFalse(rs.getMetaData().getColumnLabel(columnIndex).contains("\n"));
                assertFalse(rs.getMetaData().getColumnLabel(columnIndex).contains("\r"));
>>>>>>> ceaf189f
                assertEquals(expectedColumnNames[columnIndex-1],rs.getMetaData().getColumnLabel(columnIndex));
            }
            
            int rowNdx=0;
            while (rs.next()) {
                StringBuffer buf = new StringBuffer();
                for(int columnIndex = 1; columnIndex <= rs.getMetaData().getColumnCount(); columnIndex++){
                    buf.append("|"+rs.getString(columnIndex));
                }
                assertEquals(expectedRowData[rowNdx], buf.toString());
                rowNdx++;
            }
            assertEquals(3,rowNdx);
            rs.close();
            prep.close();
        }

        conn.close();
        deleteDb("commonTableExpressionQueries");
    }     
}<|MERGE_RESOLUTION|>--- conflicted
+++ resolved
@@ -473,11 +473,7 @@
     private void testRecursiveTable() throws Exception {
         String[] expectedRowData =new String[]{"|meat|null","|fruit|3","|veg|2"};
         String[] expectedColumnNames =new String[]{"VAL",
-<<<<<<< HEAD
                 "SUM(SELECT\n    X\nFROM PUBLIC.\"\" BB\n    /* SELECT\n        SUM(1) AS X,\n        A\n    FROM PUBLIC.B\n        /++ PUBLIC.B.tableScan ++/\n        /++ WHERE A IS ?1\n        ++/\n        /++ scanCount: 4 ++/\n    INNER JOIN PUBLIC.C\n        /++ PUBLIC.C.tableScan ++/\n        ON 1=1\n    WHERE (A IS ?1)\n        AND (B.VAL = C.B)\n    GROUP BY A: A IS A.VAL\n     */\n    /* scanCount: 1 */\nWHERE BB.A IS A.VAL)"};
-=======
-                "SUM(SELECT     X FROM (     SELECT         SUM(1) AS X,         A     FROM PUBLIC.C     INNER JOIN PUBLIC.B         ON 1=1     WHERE B.VAL = C.B     GROUP BY A ) BB WHERE BB.A IS A.VAL)"};
->>>>>>> ceaf189f
         
         deleteDb("commonTableExpressionQueries");
         Connection conn = getConnection("commonTableExpressionQueries");
@@ -529,13 +525,6 @@
             for(int columnIndex = 1; columnIndex <= rs.getMetaData().getColumnCount(); columnIndex++){
                 // previously the column label was null or had \n or \r in the string
                 assertTrue(rs.getMetaData().getColumnLabel(columnIndex)!=null);
-<<<<<<< HEAD
-                //assertFalse(rs.getMetaData().getColumnLabel(columnIndex).contains("\n"));
-                //assertFalse(rs.getMetaData().getColumnLabel(columnIndex).contains("\r"));
-=======
-                assertFalse(rs.getMetaData().getColumnLabel(columnIndex).contains("\n"));
-                assertFalse(rs.getMetaData().getColumnLabel(columnIndex).contains("\r"));
->>>>>>> ceaf189f
                 assertEquals(expectedColumnNames[columnIndex-1],rs.getMetaData().getColumnLabel(columnIndex));
             }
             
