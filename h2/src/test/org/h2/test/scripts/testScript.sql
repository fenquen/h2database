--- conflicted
+++ resolved
@@ -1391,36 +1391,6 @@
 select rtrim() from dual;
 > exception INVALID_PARAMETER_COUNT_2
 
-<<<<<<< HEAD
-CREATE TABLE COUNT(X INT);
-> ok
-
-CREATE FORCE TRIGGER T_COUNT BEFORE INSERT ON COUNT CALL "com.Unknown";
-> ok
-
-INSERT INTO COUNT VALUES(NULL);
-> exception ERROR_CREATING_TRIGGER_OBJECT_3
-
-DROP TRIGGER T_COUNT;
-> ok
-
-CREATE TABLE ITEMS(ID INT CHECK ID < SELECT MAX(ID) FROM COUNT);
-> ok
-
-insert into items values(DEFAULT);
-> update count: 1
-
-DROP TABLE COUNT;
-> exception CANNOT_DROP_2
-
-insert into items values(DEFAULT);
-> update count: 1
-
-drop table items, count;
-> ok
-
-=======
->>>>>>> e008b6c7
 CREATE TABLE TEST(ID INT PRIMARY KEY, LABEL CHAR(20), LOOKUP CHAR(30));
 > ok
 
