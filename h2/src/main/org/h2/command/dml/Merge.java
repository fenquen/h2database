/*
 * Copyright 2004-2018 H2 Group. Multiple-Licensed under the MPL 2.0,
 * and the EPL 1.0 (http://h2database.com/html/license.html).
 * Initial Developer: H2 Group
 */
package org.h2.command.dml;

import java.util.ArrayList;
import org.h2.api.ErrorCode;
import org.h2.api.Trigger;
import org.h2.command.Command;
import org.h2.command.CommandInterface;
import org.h2.command.Prepared;
import org.h2.engine.GeneratedKeys;
import org.h2.engine.Right;
import org.h2.engine.Session;
import org.h2.engine.UndoLogRecord;
import org.h2.expression.Expression;
import org.h2.expression.Parameter;
import org.h2.expression.SequenceValue;
import org.h2.index.Index;
import org.h2.message.DbException;
import org.h2.result.ResultInterface;
import org.h2.result.Row;
import org.h2.table.Column;
import org.h2.table.Table;
import org.h2.table.TableFilter;
import org.h2.util.New;
import org.h2.util.StatementBuilder;
import org.h2.value.Value;

/**
 * This class represents the statement
 * MERGE
 */
public class Merge extends Prepared {

    private Table targetTable;
    private TableFilter targetTableFilter;
    private Column[] columns;
    private Column[] keys;
    private final ArrayList<Expression[]> valuesExpressionList = New.arrayList();
    private Query query;
    private Prepared update;

    public Merge(Session session) {
        super(session);
    }

    @Override
    public void setCommand(Command command) {
        super.setCommand(command);
        if (query != null) {
            query.setCommand(command);
        }
    }

    public void setTargetTable(Table targetTable) {
        this.targetTable = targetTable;
    }

    public void setColumns(Column[] columns) {
        this.columns = columns;
    }

    public void setKeys(Column[] keys) {
        this.keys = keys;
    }

    public void setQuery(Query query) {
        this.query = query;
    }

    /**
     * Add a row to this merge statement.
     *
     * @param expr the list of values
     */
    public void addRow(Expression[] expr) {
        valuesExpressionList.add(expr);
    }

    @Override
    public int update() {
        int count;
        session.getUser().checkRight(targetTable, Right.INSERT);
        session.getUser().checkRight(targetTable, Right.UPDATE);
        setCurrentRowNumber(0);
<<<<<<< HEAD
        GeneratedKeys generatedKeys = session.getGeneratedKeys();
        if (valuesExpressionList.size() > 0) {
=======
        if (!valuesExpressionList.isEmpty()) {
>>>>>>> aeecde02
            // process values in list
            count = 0;
            generatedKeys.initialize(targetTable);
            for (int x = 0, size = valuesExpressionList.size(); x < size; x++) {
                setCurrentRowNumber(x + 1);
                generatedKeys.nextRow();
                Expression[] expr = valuesExpressionList.get(x);
                Row newRow = targetTable.getTemplateRow();
                for (int i = 0, len = columns.length; i < len; i++) {
                    Column c = columns[i];
                    int index = c.getColumnId();
                    Expression e = expr[i];
                    if (e != null) {
                        // e can be null (DEFAULT)
                        try {
                            Value v = c.convert(e.getValue(session));
                            newRow.setValue(index, v);
                            if (e instanceof SequenceValue) {
                                generatedKeys.add(c);
                            }
                        } catch (DbException ex) {
                            throw setRow(ex, count, getSQL(expr));
                        }
                    }
                }
                merge(newRow);
                count++;
            }
        } else {
            // process select data for list
            ResultInterface rows = query.query(0);
            count = 0;
            targetTable.fire(session, Trigger.UPDATE | Trigger.INSERT, true);
            targetTable.lock(session, true, false);
            while (rows.next()) {
                count++;
                generatedKeys.nextRow();
                Value[] r = rows.currentRow();
                Row newRow = targetTable.getTemplateRow();
                setCurrentRowNumber(count);
                for (int j = 0; j < columns.length; j++) {
                    Column c = columns[j];
                    int index = c.getColumnId();
                    try {
                        Value v = c.convert(r[j]);
                        newRow.setValue(index, v);
                    } catch (DbException ex) {
                        throw setRow(ex, count, getSQL(r));
                    }
                }
                merge(newRow);
            }
            rows.close();
            targetTable.fire(session, Trigger.UPDATE | Trigger.INSERT, false);
        }
        return count;
    }

    /**
     * Merge the given row.
     *
     * @param row the row
     */
    protected void merge(Row row) {
        ArrayList<Parameter> k = update.getParameters();
        for (int i = 0; i < columns.length; i++) {
            Column col = columns[i];
            Value v = row.getValue(col.getColumnId());
            Parameter p = k.get(i);
            p.setValue(v);
        }
        for (int i = 0; i < keys.length; i++) {
            Column col = keys[i];
            Value v = row.getValue(col.getColumnId());
            if (v == null) {
                throw DbException.get(ErrorCode.COLUMN_CONTAINS_NULL_VALUES_1, col.getSQL());
            }
            Parameter p = k.get(columns.length + i);
            p.setValue(v);
        }

        // try and update
        int count = update.update();

        // if update fails try an insert
        if (count == 0) {
            try {
                targetTable.validateConvertUpdateSequence(session, row);
                boolean done = targetTable.fireBeforeRow(session, null, row);
                if (!done) {
                    targetTable.lock(session, true, false);
                    targetTable.addRow(session, row);
                    session.getGeneratedKeys().confirmRow(row);
                    session.log(targetTable, UndoLogRecord.INSERT, row);
                    targetTable.fireAfterRow(session, null, row, false);
                }
            } catch (DbException e) {
                if (e.getErrorCode() == ErrorCode.DUPLICATE_KEY_1) {
                    // possibly a concurrent merge or insert
                    Index index = (Index) e.getSource();
                    if (index != null) {
                        // verify the index columns match the key
                        Column[] indexColumns = index.getColumns();
                        boolean indexMatchesKeys = true;
                        if (indexColumns.length <= keys.length) {
                            for (int i = 0; i < indexColumns.length; i++) {
                                if (indexColumns[i] != keys[i]) {
                                    indexMatchesKeys = false;
                                    break;
                                }
                            }
                        }
                        if (indexMatchesKeys) {
                            throw DbException.get(ErrorCode.CONCURRENT_UPDATE_1, targetTable.getName());
                        }
                    }
                }
                throw e;
            }
        } else if (count != 1) {
            throw DbException.get(ErrorCode.DUPLICATE_KEY_1, targetTable.getSQL());
        }
    }

    @Override
    public String getPlanSQL() {
        StatementBuilder buff = new StatementBuilder("MERGE INTO ");
        buff.append(targetTable.getSQL()).append('(');
        for (Column c : columns) {
            buff.appendExceptFirst(", ");
            buff.append(c.getSQL());
        }
        buff.append(')');
        if (keys != null) {
            buff.append(" KEY(");
            buff.resetCount();
            for (Column c : keys) {
                buff.appendExceptFirst(", ");
                buff.append(c.getSQL());
            }
            buff.append(')');
        }
        buff.append('\n');
        if (!valuesExpressionList.isEmpty()) {
            buff.append("VALUES ");
            int row = 0;
            for (Expression[] expr : valuesExpressionList) {
                if (row++ > 0) {
                    buff.append(", ");
                }
                buff.append('(');
                buff.resetCount();
                for (Expression e : expr) {
                    buff.appendExceptFirst(", ");
                    if (e == null) {
                        buff.append("DEFAULT");
                    } else {
                        buff.append(e.getSQL());
                    }
                }
                buff.append(')');
            }
        } else {
            buff.append(query.getPlanSQL());
        }
        return buff.toString();
    }

    @Override
    public void prepare() {
        if (columns == null) {
            if (!valuesExpressionList.isEmpty() && valuesExpressionList.get(0).length == 0) {
                // special case where table is used as a sequence
                columns = new Column[0];
            } else {
                columns = targetTable.getColumns();
            }
        }
        if (!valuesExpressionList.isEmpty()) {
            for (Expression[] expr : valuesExpressionList) {
                if (expr.length != columns.length) {
                    throw DbException.get(ErrorCode.COLUMN_COUNT_DOES_NOT_MATCH);
                }
                for (int i = 0; i < expr.length; i++) {
                    Expression e = expr[i];
                    if (e != null) {
                        expr[i] = e.optimize(session);
                    }
                }
            }
        } else {
            query.prepare();
            if (query.getColumnCount() != columns.length) {
                throw DbException.get(ErrorCode.COLUMN_COUNT_DOES_NOT_MATCH);
            }
        }
        if (keys == null) {
            Index idx = targetTable.getPrimaryKey();
            if (idx == null) {
                throw DbException.get(ErrorCode.CONSTRAINT_NOT_FOUND_1, "PRIMARY KEY");
            }
            keys = idx.getColumns();
        }
        StatementBuilder buff = new StatementBuilder("UPDATE ");
        buff.append(targetTable.getSQL()).append(" SET ");
        for (Column c : columns) {
            buff.appendExceptFirst(", ");
            buff.append(c.getSQL()).append("=?");
        }
        buff.append(" WHERE ");
        buff.resetCount();
        for (Column c : keys) {
            buff.appendExceptFirst(" AND ");
            buff.append(c.getSQL()).append("=?");
        }
        String sql = buff.toString();
        update = session.prepare(sql);
    }

    @Override
    public boolean isTransactional() {
        return true;
    }

    @Override
    public ResultInterface queryMeta() {
        return null;
    }

    @Override
    public int getType() {
        return CommandInterface.MERGE;
    }

    @Override
    public boolean isCacheable() {
        return true;
    }

    public Table getTargetTable() {
        return targetTable;
    }

    public TableFilter getTargetTableFilter() {
        return targetTableFilter;
    }

    public void setTargetTableFilter(TableFilter targetTableFilter) {
        this.targetTableFilter = targetTableFilter;
        setTargetTable(targetTableFilter.getTable());
    }



}<|MERGE_RESOLUTION|>--- conflicted
+++ resolved
@@ -86,12 +86,8 @@
         session.getUser().checkRight(targetTable, Right.INSERT);
         session.getUser().checkRight(targetTable, Right.UPDATE);
         setCurrentRowNumber(0);
-<<<<<<< HEAD
         GeneratedKeys generatedKeys = session.getGeneratedKeys();
-        if (valuesExpressionList.size() > 0) {
-=======
         if (!valuesExpressionList.isEmpty()) {
->>>>>>> aeecde02
             // process values in list
             count = 0;
             generatedKeys.initialize(targetTable);
