--- conflicted
+++ resolved
@@ -18,10 +18,7 @@
 import org.h2.message.DbException;
 import org.h2.schema.Schema;
 import org.h2.table.Table;
-<<<<<<< HEAD
-=======
 import org.h2.util.Utils;
->>>>>>> 7a2a5446
 
 /**
  * This class represents the statements
@@ -35,11 +32,7 @@
     private ArrayList<String> roleNames;
     private int operationType;
     private int rightMask;
-<<<<<<< HEAD
-    private final ArrayList<Table> tables = new ArrayList<>();
-=======
     private final ArrayList<Table> tables = Utils.newSmallArrayList();
->>>>>>> 7a2a5446
     private Schema schema;
     private RightOwner grantee;
 
@@ -67,11 +60,7 @@
      */
     public void addRoleName(String roleName) {
         if (roleNames == null) {
-<<<<<<< HEAD
-            roleNames = new ArrayList<>();
-=======
             roleNames = Utils.newSmallArrayList();
->>>>>>> 7a2a5446
         }
         roleNames.add(roleName);
     }
