--- conflicted
+++ resolved
@@ -54,11 +54,7 @@
         boolean runLoopAgain;
         do {
             ArrayList<Table> tables = db.getAllTablesAndViews(false);
-<<<<<<< HEAD
             ArrayList<Table> toRemove = new ArrayList<>(tables.size());
-=======
-            ArrayList<Table> toRemove = new ArrayList<>();
->>>>>>> 7a2a5446
             for (Table t : tables) {
                 if (t.getName() != null &&
                         TableType.VIEW == t.getTableType()) {
