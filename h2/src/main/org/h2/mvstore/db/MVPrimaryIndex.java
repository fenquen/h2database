--- conflicted
+++ resolved
@@ -385,12 +385,8 @@
     private Cursor find(Session session, Long first, Long last) {
         TransactionMap<Long,SearchRow> map = getMap(session);
         if (first != null && last != null && first.longValue() == last.longValue()) {
-<<<<<<< HEAD
             Row row = (Row)map.getFromSnapshot(first);
-=======
-            Row row = (Row)map.get(first);
             ensureRowKey(row, first);
->>>>>>> 48bcefa7
             return new SingleRowCursor(row);
         }
         return new MVStoreCursor(map.entryIterator(first, last));
